{
<<<<<<< HEAD
  "crates/revery": "0.0.0",
  "crates/revery-onion": "0.1.0",
  "packages/app": "0.0.0"
=======
  "crates/revery": "0.1.0",
  "crates/revery-onion": "0.0.0",
  "packages/app": "0.1.0"
>>>>>>> 71135e35
}<|MERGE_RESOLUTION|>--- conflicted
+++ resolved
@@ -1,11 +1,5 @@
 {
-<<<<<<< HEAD
-  "crates/revery": "0.0.0",
+  "crates/revery": "0.1.0",
   "crates/revery-onion": "0.1.0",
-  "packages/app": "0.0.0"
-=======
-  "crates/revery": "0.1.0",
-  "crates/revery-onion": "0.0.0",
   "packages/app": "0.1.0"
->>>>>>> 71135e35
 }